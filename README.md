# Spotify Playlist Generator

![Spotify Playlist Generator](https://img.shields.io/badge/Spotify-Playlist%20Generator-1DB954?style=for-the-badge&logo=spotify&logoColor=white)

> A simple tool to create Spotify playlists from a text file of song names.

## 📋 Overview

**Spotify Playlist Generator** allows you to effortlessly generate Spotify playlists from text files. Simply list your favorite tracks in a text file, and this tool handles the rest - finding the songs on Spotify and creating playlists for you, placing them right into your Spotify library.

### What it does:
- Creates Spotify playlists from text files with minimal effort
- Handles artist-title formats, URLs, or Spotify IDs - whatever you throw at it
- Tries really hard to find the right songs with multiple search strategies
- Processes songs in batches so large playlists don't crash

## ⚙️ Installation

```bash
python3 install.py
```

This will automatically:
- Create a Python virtual environment
- Install required dependencies (spotipy, python-dotenv, etc.)
- Create a template .env file for your Spotify credentials
- Update the script files

## 🔑 Configuration

Before using Spotify Playlist Generator, you need to set up your Spotify Developer credentials:

1. Create a Spotify Developer account at [developer.spotify.com](https://developer.spotify.com/)
2. Create a new application to get your client ID and secret
3. Edit the generated `.env` file with your credentials:
   ```
   SPOTIPY_CLIENT_ID=your_client_id
   SPOTIPY_CLIENT_SECRET=your_client_secret
   SPOTIPY_REDIRECT_URI=http://localhost:8888/callback
   ```

## 🚀 Usage

### GUI Interface (Recommended)

The easiest way to use Spotify Playlist Generator with the graphical interface - double click it, or run via bash:

```bash
python3 Spotify_Playlist_Generator.py
```

The GUI provides:
- Easy playlist creation without command line knowledge
- Spotify credentials management
- Song file browsing and selection
- Real-time console output
- Automatic environment checking
- One-click opening of created playlists

![GUI Screenshot](demo1.png)

### Command Line Usage

Create a playlist with:

```bash
./generate.sh "My Playlist Name" playlist.txt
```

Where `playlist.txt` contains one song per line in any of these formats:
- Artist - Song Title (e.g., "Kavinsky - Nightcall") - **Recommended for AI-generated playlists**
- Spotify Track ID (22-character code)
- Spotify URI (spotify:track:xxxx)
- Spotify URL (open.spotify.com/track/xxxx)

<<<<<<< HEAD
*Note: When using AI tools like ChatGPT to create playlists, the Artist - Title format works best since AI models have better training data for this format compared to Spotify IDs or URLs.*
=======
*Note:* 
*When using AI tools like ChatGPT to create playlists, the **Artist - Title** format works best*
*since AI models have older training data in Spotify IDs or URLs.*

>>>>>>> 3f33799b

## 📝 Example Playlist Format

```
Timecop1983 – Tonight
FM‑84 feat. Ollie Wride – Running in the Night
The Midnight – Sunset
Magic Sword – In The Face Of Evil
Kavinsky – Nightcall
Dance With The Dead – That House
```
*AI tools like ChatGPT are best at generating playlists in the *Artist - Title* format shown above,*


*AI tools like ChatGPT are best at generating playlists in the Artist - Title format shown above, as these models have better training data for recognizing artist names and song titles rather than Spotify IDs or URLs.*

## 🎶 Hint: You can easily use ChatGPT to create your .txt playlist files

Try something like: 
```
 "Hey ChatGPT, Create a Spotify playlist tailored to my taste 
  using the following format: 
    Artist - Song Title
    Artist - Song Title
    ... "
```
Save as .txt and enjoy the Playlist being loaded into your Spotify Account.

## 🖥️ GUI Features

The GUI includes several helpful features:

- **Splash Screen**: Visual feedback during startup
- **Credentials Management**: Easy setup of your Spotify API keys
- **Console Output**: Formatted, color-coded output makes it easy to follow the process

![Credentials Setup](demo2.png)

## ❓ Troubleshooting

- Check your `.env` file has correct credentials
- Make sure your playlist text file has one track per line
- Working with TrackIDs or https, make sure they aren't dead links
- Don't forget to set up your Spotify API-Key - use http://localhost:8888/callback as redirect
- Logs are saved to `spotify_playlist.log` for debugging
- When using the GUI, error messages are displayed in the console output area

## 📄 License

This project is released under the GNU General Public License v3 (GPL-3.0).
You are free to use, modify, and distribute this software according to the terms of the license.
See the [LICENSE](LICENSE) file for the full license text.

This project is maintained by MaxBriliant - 05/2025.  
Contact: mxbit(at)yahoo.com<|MERGE_RESOLUTION|>--- conflicted
+++ resolved
@@ -73,14 +73,10 @@
 - Spotify URI (spotify:track:xxxx)
 - Spotify URL (open.spotify.com/track/xxxx)
 
-<<<<<<< HEAD
-*Note: When using AI tools like ChatGPT to create playlists, the Artist - Title format works best since AI models have better training data for this format compared to Spotify IDs or URLs.*
-=======
 *Note:* 
 *When using AI tools like ChatGPT to create playlists, the **Artist - Title** format works best*
 *since AI models have older training data in Spotify IDs or URLs.*
 
->>>>>>> 3f33799b
 
 ## 📝 Example Playlist Format
 
@@ -94,8 +90,6 @@
 ```
 *AI tools like ChatGPT are best at generating playlists in the *Artist - Title* format shown above,*
 
-
-*AI tools like ChatGPT are best at generating playlists in the Artist - Title format shown above, as these models have better training data for recognizing artist names and song titles rather than Spotify IDs or URLs.*
 
 ## 🎶 Hint: You can easily use ChatGPT to create your .txt playlist files
 
